--- conflicted
+++ resolved
@@ -756,13 +756,7 @@
         ppo_cfg = self.config.RL.PPO
 
         with (
-<<<<<<< HEAD
             get_writer(self.config, flush_secs=self.flush_secs)
-=======
-            TensorboardWriter(  # type: ignore
-                self.config.TENSORBOARD_DIR, flush_secs=self.flush_secs
-            )
->>>>>>> 33654923
             if rank0_only()
             else contextlib.suppress()
         ) as writer:
