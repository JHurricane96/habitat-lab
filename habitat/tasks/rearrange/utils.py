#!/usr/bin/env python3

# Copyright (c) Facebook, Inc. and its affiliates.
# This source code is licensed under the MIT license found in the
# LICENSE file in the root directory of this source tree.

import logging
import os
import os.path as osp
import pickle
import time
from typing import List, Optional, Tuple

import attr
import magnum as mn
import numpy as np
import quaternion

import habitat_sim
from habitat.core.logging import HabitatLogger
from habitat.tasks.utils import get_angle
from habitat_sim.physics import MotionType

rearrange_logger = HabitatLogger(
    name="rearrange_task",
    level=int(os.environ.get("HABITAT_REARRANGE_LOG", logging.ERROR)),
    format_str="[%(levelname)s,%(name)s] %(asctime)-15s %(filename)s:%(lineno)d %(message)s",
)


def make_render_only(obj, sim):
    obj.motion_type = MotionType.KINEMATIC
    obj.collidable = False


def make_border_red(img):
    border_color = [255, 0, 0]
    border_width = 10
    img[:, :border_width] = border_color
    img[:border_width, :] = border_color
    img[-border_width:, :] = border_color
    img[:, -border_width:] = border_color
    return img


def coll_name_matches(coll, name):
    return name in [coll.object_id_a, coll.object_id_b]


def coll_link_name_matches(coll, name):
    return name in [coll.link_id_a, coll.link_id_b]


def get_match_link(coll, name):
    if name == coll.object_id_a:
        return coll.link_id_a
    if name == coll.object_id_b:
        return coll.link_id_b
    return None


@attr.s(auto_attribs=True, kw_only=True)
class CollisionDetails:
    obj_scene_colls: int = 0
    robot_obj_colls: int = 0
    robot_scene_colls: int = 0
    robot_coll_ids: List[int] = []
    all_colls: List[Tuple[int, int]] = []

    @property
    def total_collisions(self):
        return (
            self.obj_scene_colls
            + self.robot_obj_colls
            + self.robot_scene_colls
        )

    def __add__(self, other):
        return CollisionDetails(
            obj_scene_colls=self.obj_scene_colls + other.obj_scene_colls,
            robot_obj_colls=self.robot_obj_colls + other.robot_obj_colls,
            robot_scene_colls=self.robot_scene_colls + other.robot_scene_colls,
            robot_coll_ids=[*self.robot_coll_ids, *other.robot_coll_ids],
            all_colls=[*self.all_colls, *other.all_colls],
        )


def rearrange_collision(
    sim,
    count_obj_colls: bool,
    verbose: bool = False,
    ignore_names: Optional[List[str]] = None,
    ignore_base: bool = True,
    get_extra_coll_data: bool = False,
    agent_idx: Optional[int] = None,
):
    """Defines what counts as a collision for the Rearrange environment execution"""
    robot_model = sim.get_robot_data(agent_idx).robot
    grasp_mgr = sim.get_robot_data(agent_idx).grasp_mgr
    colls = sim.get_physics_contact_points()
    robot_id = robot_model.get_robot_sim_id()
    added_objs = sim.scene_obj_ids
    snapped_obj_id = grasp_mgr.snap_idx

    def should_keep(x):
        if ignore_base:
            match_link = get_match_link(x, robot_id)
            if match_link is not None and robot_model.is_base_link(match_link):
                return False

        if ignore_names is not None:
            should_ignore = any(
                coll_name_matches(x, ignore_name)
                for ignore_name in ignore_names
            )
            if should_ignore:
                return False
        return True

    # Filter out any collisions with the ignore objects
    colls = list(filter(should_keep, colls))
    robot_coll_ids = []

    # Check for robot collision
    robot_obj_colls = 0
    robot_scene_colls = 0
    robot_scene_matches = [c for c in colls if coll_name_matches(c, robot_id)]
    for match in robot_scene_matches:
        reg_obj_coll = any(
            [coll_name_matches(match, obj_id) for obj_id in added_objs]
        )
        if reg_obj_coll:
            robot_obj_colls += 1
        else:
            robot_scene_colls += 1

        if match.object_id_a == robot_id:
            robot_coll_ids.append(match.object_id_b)
        else:
            robot_coll_ids.append(match.object_id_a)

    # Checking for holding object collision
    obj_scene_colls = 0
    if count_obj_colls and snapped_obj_id is not None:
        matches = [c for c in colls if coll_name_matches(c, snapped_obj_id)]
        for match in matches:
            if coll_name_matches(match, robot_id):
                continue
            obj_scene_colls += 1

    if get_extra_coll_data:
        coll_details = CollisionDetails(
            obj_scene_colls=min(obj_scene_colls, 1),
            robot_obj_colls=min(robot_obj_colls, 1),
            robot_scene_colls=min(robot_scene_colls, 1),
            robot_coll_ids=robot_coll_ids,
            all_colls=[(x.object_id_a, x.object_id_b) for x in colls],
        )
    else:
        coll_details = CollisionDetails(
            obj_scene_colls=min(obj_scene_colls, 1),
            robot_obj_colls=min(robot_obj_colls, 1),
            robot_scene_colls=min(robot_scene_colls, 1),
        )
    return coll_details.total_collisions > 0, coll_details


def convert_legacy_cfg(obj_list):
    if len(obj_list) == 0:
        return obj_list

    def convert_fn(obj_dat):
        fname = "/".join(obj_dat[0].split("/")[-2:])
        if ".urdf" in fname:
            obj_dat[0] = osp.join("data/replica_cad/urdf", fname)
        else:
            obj_dat[0] = obj_dat[0].replace(
                "data/objects/", "data/objects/ycb/configs/"
            )

        if (
            len(obj_dat) == 2
            and len(obj_dat[1]) == 4
            and np.array(obj_dat[1]).shape == (4, 4)
        ):
            # Specifies the full transformation, no object type
            return (obj_dat[0], (obj_dat[1], int(MotionType.DYNAMIC)))
        elif len(obj_dat) == 2 and len(obj_dat[1]) == 3:
            # Specifies XYZ, no object type
            trans = mn.Matrix4.translation(mn.Vector3(obj_dat[1]))
            return (obj_dat[0], (trans, int(MotionType.DYNAMIC)))
        else:
            # Specifies the full transformation and the object type
            return (obj_dat[0], obj_dat[1])

    return list(map(convert_fn, obj_list))


def get_aabb(obj_id, sim, transformed=False):
    obj = sim.get_rigid_object_manager().get_object_by_id(obj_id)
    if obj is None:
        return None
    obj_node = obj.root_scene_node
    obj_bb = obj_node.cumulative_bb
    if transformed:
        obj_bb = habitat_sim.geo.get_transformed_bb(
            obj_node.cumulative_bb, obj_node.transformation
        )
    return obj_bb


def euler_to_quat(rpy):
    rot = quaternion.from_euler_angles(rpy)
    rot = mn.Quaternion(mn.Vector3(rot.vec), rot.w)
    return rot


def allowed_region_to_bb(allowed_region):
    if len(allowed_region) == 0:
        return allowed_region
    return mn.Range2D(allowed_region[0], allowed_region[1])


class CacheHelper:
    def __init__(self, cache_file, def_val=None, verbose=False):
        self.cache_id = cache_file
        self.def_val = def_val
        self.verbose = verbose

    def exists(self):
        return osp.exists(self.cache_id)

    def load(self, load_depth=0):
        if not self.exists():
            return self.def_val
        try:
            with open(self.cache_id, "rb") as f:
                if self.verbose:
                    rearrange_logger.info(f"Loading cache @{self.cache_id}")
                return pickle.load(f)
        except EOFError as e:
            if load_depth == 32:
                raise e
            # try again soon
            rearrange_logger.warning(
                f"Cache size is {osp.getsize(self.cache_id)} for {self.cache_id}"
            )
            time.sleep(1.0 + np.random.uniform(0.0, 1.0))
            return self.load(load_depth + 1)

    def save(self, val):
        with open(self.cache_id, "wb") as f:
            if self.verbose:
                rearrange_logger.info(f"Saving cache @ {self.cache_id}")
            pickle.dump(val, f)


def batch_transform_point(
    points: np.ndarray, transform_matrix: mn.Matrix4, dtype=np.float32
) -> np.ndarray:
    transformed_points = []
    for point in points:
        transformed_points.append(transform_matrix.transform_point(point))
    return np.array(transformed_points, dtype=dtype)


try:
    import pybullet as p
except ImportError:
    p = None


def is_pb_installed():
    return p is not None


class IkHelper:
    def __init__(self, only_arm_urdf, arm_start):
        self._arm_start = arm_start
        self._arm_len = 7
        self.pc_id = p.connect(p.DIRECT)

        self.robo_id = p.loadURDF(
            only_arm_urdf,
            basePosition=[0, 0, 0],
            useFixedBase=True,
            flags=p.URDF_USE_INERTIA_FROM_FILE,
            physicsClientId=self.pc_id,
        )

        p.setGravity(0, 0, -9.81, physicsClientId=self.pc_id)
        JOINT_DAMPING = 0.5
        self.pb_link_idx = 7

        for link_idx in range(15):
            p.changeDynamics(
                self.robo_id,
                link_idx,
                linearDamping=0.0,
                angularDamping=0.0,
                jointDamping=JOINT_DAMPING,
                physicsClientId=self.pc_id,
            )
            p.changeDynamics(
                self.robo_id,
                link_idx,
                maxJointVelocity=200,
                physicsClientId=self.pc_id,
            )

    def set_arm_state(self, joint_pos, joint_vel=None):
        if joint_vel is None:
            joint_vel = np.zeros((len(joint_pos),))
        for i in range(7):
            p.resetJointState(
                self.robo_id,
                i,
                joint_pos[i],
                joint_vel[i],
                physicsClientId=self.pc_id,
            )

    def calc_fk(self, js):
        self.set_arm_state(js, np.zeros(js.shape))
        ls = p.getLinkState(
            self.robo_id,
            self.pb_link_idx,
            computeForwardKinematics=1,
            physicsClientId=self.pc_id,
        )
        world_ee = ls[4]
        return world_ee

    def get_joint_limits(self):
        lower = []
        upper = []
        for joint_i in range(self._arm_len):
            ret = p.getJointInfo(
                self.robo_id, joint_i, physicsClientId=self.pc_id
            )
            lower.append(ret[8])
            if ret[9] == -1:
                upper.append(2 * np.pi)
            else:
                upper.append(ret[9])
        return np.array(lower), np.array(upper)

    def calc_ik(self, targ_ee: np.ndarray):
        """
        :param targ_ee: 3D target position in the ROBOT BASE coordinate frame
        """
        js = p.calculateInverseKinematics(
            self.robo_id,
            self.pb_link_idx,
            targ_ee,
            physicsClientId=self.pc_id,
        )
        return js[: self._arm_len]


class UsesRobotInterface:
    """
    For sensors or actions that are robot specific. Used to split actions and
    sensors between multiple robots.
    """

    def __init__(self, *args, **kwargs):
        # This init call is necessary for using this class with `Measure`.
        super().__init__(*args, **kwargs)
        self.robot_id = None


def write_gfx_replay(gfx_keyframe_str, task_config, ep_id):
    """
    Writes the all replay frames to a file for later replay. Filename is of the
    form 'episodeX.replay.json' where `X` is the episode ID.
    """

    os.makedirs(task_config.GFX_REPLAY_DIR, exist_ok=True)
    # A gfx-replay list of keyframes for the episode. This is a JSON string that
    # should be saved to a file; the file can be read by visualization tools
    # (e.g. import into Blender for screenshots and videos).
    filepath = osp.join(
        task_config.GFX_REPLAY_DIR, f"episode{ep_id}.replay.json"
    )
    with open(filepath, "w") as text_file:
        text_file.write(gfx_keyframe_str)


def get_robot_spawns(
<<<<<<< HEAD
    targ_pos,
    base_pertub_noise,
    rot_perturb_noise,
    dist_thresh,
    sim,
    num_spawn_attemps,
    physics_stability_steps,
):
    forward = np.array([1.0, 0, 0])
    state = sim.capture_state()

    # Try to place the robot.
    for _ in range(num_spawn_attemps):
        sim.set_state(state)
        start_pos = sim.pathfinder.get_random_navigable_point_near(
            targ_pos, dist_thresh
        )
        start_pos[[0, 2]] += np.random.normal(0, base_pertub_noise, size=(2,))

        rel_targ = targ_pos - start_pos
        angle_to_obj = get_angle(forward[[0, 2]], rel_targ[[0, 2]])
        if np.cross(forward[[0, 2]], rel_targ[[0, 2]]) > 0:
            angle_to_obj *= -1.0

        targ_dist = np.linalg.norm((start_pos - targ_pos)[[0, 2]])

        is_navigable = sim.pathfinder.is_navigable(start_pos)

        # Face the robot towards the object.
        rot_noise = np.random.normal(0.0, rot_perturb_noise)
        start_rot = angle_to_obj + rot_noise

        if targ_dist > dist_thresh or not is_navigable:
            continue

        sim.robot.base_pos = start_pos
        sim.robot.base_rot = start_rot

        # Ensure the target is within reach
        robot_T = sim.robot.base_transformation
        rel_targ_pos = robot_T.inverted().transform_point(targ_pos)
        eps = 1e-2
        upper_bound = sim.robot.params.ee_constraint[:, 1] + eps
        is_within_bounds = (rel_targ_pos < upper_bound).all()
        if not is_within_bounds:
            continue

        # Make sure the robot is not colliding with anything in this
        # position.
        for _ in range(physics_stability_steps):
            sim.internal_step(-1)
            _, details = rearrange_collision(
                sim,
                False,
                ignore_base=False,
            )

            # Only care about collisions between the robot and scene.
            did_collide = details.robot_scene_colls != 0

            if did_collide:
                break

        if not did_collide:
            sim.set_state(state)
            return start_pos, start_rot, False

    sim.set_state(state)
    return start_pos, start_rot, True
=======
    targ_pos: np.ndarray,
    rot_perturb_noise: float,
    dist_threshs: List[int],
    sim,
    all_num_spawn_attemps: List[int],
    physics_stability_steps: int,
):
    """
    :param dist_threshs: Will try sampling the robot at the distance thresholds
        from first to last. This list should be in increasing order because this
        means more aggressive (closer to the `targ_pos`) samples are attempted
        first.
    :param all_num_spawn_attemps: The number of sample attempts per distance threshold.
    """

    state = sim.capture_state()

    for num_spawn_attempts, dist_thresh in zip(
        all_num_spawn_attemps, dist_threshs
    ):
        # Try to place the robot.
        for _ in range(num_spawn_attempts):
            sim.set_state(state)
            start_pos = sim.pathfinder.get_random_navigable_point_near(
                targ_pos, dist_thresh
            )
            # start_pos[[0, 2]] += np.random.normal(0, base_pertub_noise, size=(2,))

            rel_targ = targ_pos - start_pos

            angle_to_obj = get_angle_to_pos(rel_targ)

            targ_dist = np.linalg.norm((start_pos - targ_pos)[[0, 2]])

            is_navigable = sim.pathfinder.is_navigable(start_pos)

            # Face the robot towards the object.
            rot_noise = np.random.normal(0.0, rot_perturb_noise)
            start_rot = angle_to_obj + rot_noise

            if targ_dist > dist_thresh or not is_navigable:
                continue

            sim.robot.base_pos = start_pos
            sim.robot.base_rot = start_rot

            # Make sure the robot is not colliding with anything in this
            # position.
            for _ in range(physics_stability_steps):
                sim.perform_discrete_collision_detection()
                _, details = rearrange_collision(
                    sim,
                    False,
                    ignore_base=False,
                )

                # Only care about collisions between the robot and scene.
                did_collide = details.robot_scene_colls != 0

                if did_collide:
                    break

            if not did_collide:
                sim.set_state(state)
                return start_pos, start_rot, False

    sim.set_state(state)
    return start_pos, start_rot, True


def get_angle_to_pos(rel_pos: np.ndarray) -> float:
    forward = np.array([1.0, 0, 0])
    rel_pos = np.array(rel_pos)
    forward = forward[[0, 2]]
    rel_pos = rel_pos[[0, 2]]

    heading_angle = get_angle(forward, rel_pos)
    c = np.cross(forward, rel_pos) < 0
    if not c:
        heading_angle = -1.0 * heading_angle
    return heading_angle
>>>>>>> eea465ab
<|MERGE_RESOLUTION|>--- conflicted
+++ resolved
@@ -388,77 +388,6 @@
 
 
 def get_robot_spawns(
-<<<<<<< HEAD
-    targ_pos,
-    base_pertub_noise,
-    rot_perturb_noise,
-    dist_thresh,
-    sim,
-    num_spawn_attemps,
-    physics_stability_steps,
-):
-    forward = np.array([1.0, 0, 0])
-    state = sim.capture_state()
-
-    # Try to place the robot.
-    for _ in range(num_spawn_attemps):
-        sim.set_state(state)
-        start_pos = sim.pathfinder.get_random_navigable_point_near(
-            targ_pos, dist_thresh
-        )
-        start_pos[[0, 2]] += np.random.normal(0, base_pertub_noise, size=(2,))
-
-        rel_targ = targ_pos - start_pos
-        angle_to_obj = get_angle(forward[[0, 2]], rel_targ[[0, 2]])
-        if np.cross(forward[[0, 2]], rel_targ[[0, 2]]) > 0:
-            angle_to_obj *= -1.0
-
-        targ_dist = np.linalg.norm((start_pos - targ_pos)[[0, 2]])
-
-        is_navigable = sim.pathfinder.is_navigable(start_pos)
-
-        # Face the robot towards the object.
-        rot_noise = np.random.normal(0.0, rot_perturb_noise)
-        start_rot = angle_to_obj + rot_noise
-
-        if targ_dist > dist_thresh or not is_navigable:
-            continue
-
-        sim.robot.base_pos = start_pos
-        sim.robot.base_rot = start_rot
-
-        # Ensure the target is within reach
-        robot_T = sim.robot.base_transformation
-        rel_targ_pos = robot_T.inverted().transform_point(targ_pos)
-        eps = 1e-2
-        upper_bound = sim.robot.params.ee_constraint[:, 1] + eps
-        is_within_bounds = (rel_targ_pos < upper_bound).all()
-        if not is_within_bounds:
-            continue
-
-        # Make sure the robot is not colliding with anything in this
-        # position.
-        for _ in range(physics_stability_steps):
-            sim.internal_step(-1)
-            _, details = rearrange_collision(
-                sim,
-                False,
-                ignore_base=False,
-            )
-
-            # Only care about collisions between the robot and scene.
-            did_collide = details.robot_scene_colls != 0
-
-            if did_collide:
-                break
-
-        if not did_collide:
-            sim.set_state(state)
-            return start_pos, start_rot, False
-
-    sim.set_state(state)
-    return start_pos, start_rot, True
-=======
     targ_pos: np.ndarray,
     rot_perturb_noise: float,
     dist_threshs: List[int],
@@ -539,5 +468,4 @@
     c = np.cross(forward, rel_pos) < 0
     if not c:
         heading_angle = -1.0 * heading_angle
-    return heading_angle
->>>>>>> eea465ab
+    return heading_angle