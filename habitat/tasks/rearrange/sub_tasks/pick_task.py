#!/usr/bin/env python3

# Copyright (c) Facebook, Inc. and its affiliates.
# This source code is licensed under the MIT license found in the
# LICENSE file in the root directory of this source tree.


import numpy as np

from habitat.core.dataset import Episode
from habitat.core.registry import registry
from habitat.datasets.rearrange.rearrange_dataset import RearrangeEpisode
<<<<<<< HEAD
from habitat.tasks.rearrange.rearrange_task import ADD_CACHE_KEY, RearrangeTask
from habitat.tasks.rearrange.utils import (
    CacheHelper,
    get_robot_spawns,
    rearrange_logger,
)
=======
from habitat.tasks.rearrange.rearrange_task import RearrangeTask
from habitat.tasks.rearrange.utils import get_robot_spawns, rearrange_logger
>>>>>>> eea465ab


@registry.register_task(name="RearrangePickTask-v0")
class RearrangePickTaskV1(RearrangeTask):
    DISTANCE_TO_RECEPTACLE = 1.0
    """
    Rearrange Pick Task with Fetch robot interacting with objects and environment.
    """

    def __init__(self, *args, config, dataset=None, **kwargs):
        super().__init__(
            config=config,
            *args,
            dataset=dataset,
            should_place_robot=False,
            **kwargs,
        )

        self.prev_colls = None
        self.force_set_idx = None

    def set_args(self, obj, **kwargs):
        self.force_set_idx = obj

    def _get_targ_pos(self, sim):
        scene_pos = sim.get_scene_pos()
        targ_idxs = sim.get_targets()[0]
        return scene_pos[targ_idxs]

    def _sample_idx(self, sim):
        if self.force_set_idx is not None:
            idxs = self._sim.get_targets()[0]
            sel_idx = self.force_set_idx
            sel_idx = list(idxs).index(sel_idx)
        else:
            sel_idx = np.random.randint(0, len(self._get_targ_pos(sim)))
        return sel_idx

    def _gen_start_pos(self, sim, episode, sel_idx):
        target_positions = self._get_targ_pos(sim)
        targ_pos = target_positions[sel_idx]
        snap_pos = targ_pos

        start_pos, angle_to_obj, was_succ = get_robot_spawns(
            snap_pos,
            self._config.BASE_ANGLE_NOISE,
            self._config.SPAWN_MAX_DISTS_TO_OBJ,
            sim,
            self._config.NUM_SPAWN_ATTEMPTS,
            self._config.PHYSICS_STABILITY_STEPS,
        )

<<<<<<< HEAD
        if force_snap_pos is not None:
            snap_pos = force_snap_pos
        else:
            snap_pos = targ_pos

        start_pos, angle_to_obj, was_succ = get_robot_spawns(
            snap_pos,
            self._config.BASE_NOISE,
            self._config.BASE_ANGLE_NOISE,
            self._config.SPAWN_MAX_DIST_TO_OBJ,
            sim,
            self._config.NUM_SPAWN_ATTEMPTS,
            self._config.PHYSICS_STABILITY_STEPS,
        )

=======
>>>>>>> eea465ab
        if was_succ:
            rearrange_logger.error(
                f"Episode {episode.episode_id} failed to place robot"
            )

        return start_pos, angle_to_obj

    def _should_prevent_grip(self, action_args):
        return (
            self._sim.grasp_mgr.is_grasped
            and action_args.get("grip_action", None) is not None
            and action_args["grip_action"] < 0
        )

    def step(self, action, episode):
        action_args = action["action_args"]

        if self._should_prevent_grip(action_args):
            # No releasing the object once it is held.
            action_args["grip_action"] = None
        obs = super().step(action=action, episode=episode)

        return obs

    def reset(self, episode: Episode, fetch_observations: bool = True):
        sim = self._sim

        assert isinstance(
            episode, RearrangeEpisode
        ), "Provided episode needs to be of type RearrangeEpisode for RearrangePickTaskV1"

        super().reset(episode, fetch_observations=False)

        self.prev_colls = 0

        sel_idx = self._sample_idx(sim)
        start_pos, start_rot = self._gen_start_pos(sim, episode, sel_idx)

        sim.robot.base_pos = start_pos
        sim.robot.base_rot = start_rot

        self._targ_idx = sel_idx

        if fetch_observations:
            self._sim.maybe_update_robot()
            return self._get_observations(episode)
        return None<|MERGE_RESOLUTION|>--- conflicted
+++ resolved
@@ -10,17 +10,8 @@
 from habitat.core.dataset import Episode
 from habitat.core.registry import registry
 from habitat.datasets.rearrange.rearrange_dataset import RearrangeEpisode
-<<<<<<< HEAD
-from habitat.tasks.rearrange.rearrange_task import ADD_CACHE_KEY, RearrangeTask
-from habitat.tasks.rearrange.utils import (
-    CacheHelper,
-    get_robot_spawns,
-    rearrange_logger,
-)
-=======
 from habitat.tasks.rearrange.rearrange_task import RearrangeTask
 from habitat.tasks.rearrange.utils import get_robot_spawns, rearrange_logger
->>>>>>> eea465ab
 
 
 @registry.register_task(name="RearrangePickTask-v0")
@@ -73,24 +64,6 @@
             self._config.PHYSICS_STABILITY_STEPS,
         )
 
-<<<<<<< HEAD
-        if force_snap_pos is not None:
-            snap_pos = force_snap_pos
-        else:
-            snap_pos = targ_pos
-
-        start_pos, angle_to_obj, was_succ = get_robot_spawns(
-            snap_pos,
-            self._config.BASE_NOISE,
-            self._config.BASE_ANGLE_NOISE,
-            self._config.SPAWN_MAX_DIST_TO_OBJ,
-            sim,
-            self._config.NUM_SPAWN_ATTEMPTS,
-            self._config.PHYSICS_STABILITY_STEPS,
-        )
-
-=======
->>>>>>> eea465ab
         if was_succ:
             rearrange_logger.error(
                 f"Episode {episode.episode_id} failed to place robot"
