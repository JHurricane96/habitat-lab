#!/usr/bin/env python3

# Copyright (c) Facebook, Inc. and its affiliates.
# This source code is licensed under the MIT license found in the
# LICENSE file in the root directory of this source tree.

from typing import Optional

import magnum as mn
import numpy as np
from gym import spaces

import habitat_sim
from habitat.core.embodied_task import SimulatorTaskAction
from habitat.core.registry import registry
from habitat.sims.habitat_simulator.actions import HabitatSimActions

# flake8: noqa
# These actions need to be imported since there is a Python evaluation
# statement which dynamically creates the desired grip controller.
from habitat.tasks.rearrange.grip_actions import (
    GripSimulatorTaskAction,
    MagicGraspAction,
    SuctionGraspAction,
)
from habitat.tasks.rearrange.rearrange_sim import RearrangeSim
from habitat.tasks.rearrange.utils import rearrange_collision


@registry.register_task_action
class EmptyAction(SimulatorTaskAction):
    """A No-op action useful for testing and in some controllers where we want
    to wait before the next operation.
    """

    @property
    def action_space(self):
        return spaces.Dict(
            {
                "empty_action": spaces.Box(
                    shape=(1,),
                    low=-1,
                    high=1,
                    dtype=np.float32,
                )
            }
        )

    def step(self, *args, **kwargs):
        return self._sim.step(HabitatSimActions.EMPTY)


@registry.register_task_action
class ArmAction(SimulatorTaskAction):
    """An arm control and grip control into one action space."""

    def __init__(self, *args, config, sim: RearrangeSim, **kwargs):
        super().__init__(*args, config=config, sim=sim, **kwargs)
        arm_controller_cls = eval(self._config.ARM_CONTROLLER)
        self._sim: RearrangeSim = sim
        self.arm_ctrlr = arm_controller_cls(
            *args, config=config, sim=sim, **kwargs
        )

        if self._config.GRIP_CONTROLLER is not None:
            grip_controller_cls = eval(self._config.GRIP_CONTROLLER)
            self.grip_ctrlr: Optional[
                GripSimulatorTaskAction
            ] = grip_controller_cls(*args, config=config, sim=sim, **kwargs)
        else:
            self.grip_ctrlr = None

        self.disable_grip = False
        if "DISABLE_GRIP" in config:
            self.disable_grip = config["DISABLE_GRIP"]

    def reset(self, *args, **kwargs):
        self.arm_ctrlr.reset(*args, **kwargs)
        if self.grip_ctrlr is not None:
            self.grip_ctrlr.reset(*args, **kwargs)

    @property
    def action_space(self):
        action_spaces = {
            "arm_action": self.arm_ctrlr.action_space,
        }
        if self.grip_ctrlr is not None and self.grip_ctrlr.requires_action:
            action_spaces["grip_action"] = self.grip_ctrlr.action_space
        return spaces.Dict(action_spaces)

    def step(self, arm_action, grip_action=None, *args, **kwargs):
        self.arm_ctrlr.step(arm_action, should_step=False)
        if self.grip_ctrlr is not None and not self.disable_grip:
            self.grip_ctrlr.step(grip_action, should_step=False)

        return self._sim.step(HabitatSimActions.ARM_ACTION)


@registry.register_task_action
class ArmRelPosAction(SimulatorTaskAction):
    """
    The arm motor targets are offset by the delta joint values specified by the
    action
    """

    @property
    def action_space(self):
        return spaces.Box(
            shape=(self._config.ARM_JOINT_DIMENSIONALITY,),
            low=-1,
            high=1,
            dtype=np.float32,
        )

    def step(self, delta_pos, should_step=True, *args, **kwargs):
        # clip from -1 to 1
        delta_pos = np.clip(delta_pos, -1, 1)
        delta_pos *= self._config.DELTA_POS_LIMIT
        # The actual joint positions
        self._sim: RearrangeSim
        self._sim.robot.arm_motor_pos = (
            delta_pos + self._sim.robot.arm_motor_pos
        )

        if should_step:
            return self._sim.step(HabitatSimActions.ARM_VEL)
        return None


@registry.register_task_action
class ArmRelPosKinematicAction(SimulatorTaskAction):
    """
    The arm motor targets are offset by the delta joint values specified by the
    action
    """

    @property
    def action_space(self):
        return spaces.Box(
            shape=(self._config.ARM_JOINT_DIMENSIONALITY,),
            low=0,
            high=1,
            dtype=np.float32,
        )

    def step(self, delta_pos, should_step=True, *args, **kwargs):
        if self._config.get("SHOULD_CLIP", True):
            # clip from -1 to 1
            delta_pos = np.clip(delta_pos, -1, 1)
        delta_pos *= self._config.DELTA_POS_LIMIT
        self._sim: RearrangeSim

        set_arm_pos = delta_pos + self._sim.robot.arm_joint_pos
        self._sim.robot.arm_joint_pos = set_arm_pos
        self._sim.robot.fix_joint_values = set_arm_pos
        if should_step:
            return self._sim.step(HabitatSimActions.ARM_VEL)
        return None


@registry.register_task_action
class ArmAbsPosAction(SimulatorTaskAction):
    """
    The arm motor targets are directly set to the joint configuration specified
    by the action.
    """

    @property
    def action_space(self):
        return spaces.Box(
            shape=(self._config.ARM_JOINT_DIMENSIONALITY,),
            low=0,
            high=1,
            dtype=np.float32,
        )

    def step(self, set_pos, should_step=True, *args, **kwargs):
        # No clipping because the arm is being set to exactly where it needs to
        # go.
        self._sim: RearrangeSim
        self._sim.robot.arm_motor_pos = set_pos
        if should_step:
            return self._sim.step(HabitatSimActions.ARM_ABS_POS)
        else:
            return None


@registry.register_task_action
class ArmAbsPosKinematicAction(SimulatorTaskAction):
    """
    The arm is kinematically directly set to the joint configuration specified
    by the action.
    """

    @property
    def action_space(self):
        return spaces.Box(
            shape=(self._config.ARM_JOINT_DIMENSIONALITY,),
            low=0,
            high=1,
            dtype=np.float32,
        )

    def step(self, set_pos, should_step=True, *args, **kwargs):
        # No clipping because the arm is being set to exactly where it needs to
        # go.
        self._sim: RearrangeSim
        self._sim.robot.arm_joint_pos = set_pos
        if should_step:
            return self._sim.step(HabitatSimActions.ARM_ABS_POS_KINEMATIC)
        else:
            return None


@registry.register_task_action
class BaseVelAction(SimulatorTaskAction):
<<<<<<< HEAD
    """ """
=======
    """
    The robot base motion is constrained to the NavMesh and controlled with velocity commands integrated with the VelocityControl interface.

    Optionally cull states with active collisions if config parameter `ALLOW_DYN_SLIDE` is True
    """
>>>>>>> d1df35e6

    def __init__(self, *args, config, sim: RearrangeSim, **kwargs):
        super().__init__(*args, config=config, sim=sim, **kwargs)
        self._sim: RearrangeSim = sim
        self.base_vel_ctrl = habitat_sim.physics.VelocityControl()
        self.base_vel_ctrl.controlling_lin_vel = True
        self.base_vel_ctrl.lin_vel_is_local = True
        self.base_vel_ctrl.controlling_ang_vel = True
        self.base_vel_ctrl.ang_vel_is_local = True

        self.end_on_stop = self._config.END_ON_STOP

    @property
    def action_space(self):
        lim = 20
        return spaces.Dict(
            {
                "base_vel": spaces.Box(
                    shape=(2,), low=-lim, high=lim, dtype=np.float32
                )
            }
        )

    def _capture_robot_state(self, sim):
        return {
            "forces": sim.robot.sim_obj.joint_forces,
            "vel": sim.robot.sim_obj.joint_velocities,
            "pos": sim.robot.sim_obj.joint_positions,
        }

    def _set_robot_state(self, sim: RearrangeSim, set_dat):
        sim.robot.sim_obj.joint_positions = set_dat["forces"]
        sim.robot.sim_obj.joint_velocities = set_dat["vel"]
        sim.robot.sim_obj.joint_forces = set_dat["pos"]

    def reset(self, *args, **kwargs):
        super().reset(*args, **kwargs)
        self.does_want_terminate = False

    def update_base(self):
        ctrl_freq = self._sim.ctrl_freq

        before_trans_state = self._capture_robot_state(self._sim)

        trans = self._sim.robot.sim_obj.transformation
        rigid_state = habitat_sim.RigidState(
            mn.Quaternion.from_matrix(trans.rotation()), trans.translation
        )

        target_rigid_state = self.base_vel_ctrl.integrate_transform(
            1 / ctrl_freq, rigid_state
        )
        end_pos = self._sim.step_filter(
            rigid_state.translation, target_rigid_state.translation
        )

        target_trans = mn.Matrix4.from_(
            target_rigid_state.rotation.to_matrix(), end_pos
        )
        self._sim.robot.sim_obj.transformation = target_trans

        if not self._config.get("ALLOW_DYN_SLIDE", True):
            # Check if in the new robot state the arm collides with anything.
            # If so we have to revert back to the previous transform
            self._sim.internal_step(-1)
            colls = self._sim.get_collisions()
            did_coll, _ = rearrange_collision(
                colls, self._sim.snapped_obj_id, False
            )
            if did_coll:
                # Don't allow the step, revert back.
                self._set_robot_state(self._sim, before_trans_state)
                self._sim.robot.sim_obj.transformation = trans

    def step(self, base_vel, should_step=True, *args, **kwargs):
        lin_vel, ang_vel = base_vel
        lin_vel = np.clip(lin_vel, -1, 1)
        lin_vel *= self._config.LIN_SPEED
        ang_vel = np.clip(ang_vel, -1, 1) * self._config.ANG_SPEED

        if (
            self.end_on_stop
            and abs(lin_vel) < self._config.MIN_ABS_LIN_SPEED
            and abs(ang_vel) < self._config.MIN_ABS_ANG_SPEED
        ):
            self.does_want_terminate = True

        self.base_vel_ctrl.linear_velocity = mn.Vector3(lin_vel, 0, 0)
        self.base_vel_ctrl.angular_velocity = mn.Vector3(0, ang_vel, 0)

        if lin_vel != 0.0 or ang_vel != 0.0:
            self.update_base()

        if should_step:
            return self._sim.step(HabitatSimActions.BASE_VELOCITY)
        else:
            return None


@registry.register_task_action
class ArmEEAction(SimulatorTaskAction):
    """Uses inverse kinematics (requires pybullet) to apply end-effector position control for the robot's arm."""

    def __init__(self, *args, config, sim: RearrangeSim, **kwargs):
        self.ee_target = None
        super().__init__(*args, config=config, sim=sim, **kwargs)
        self._sim: RearrangeSim = sim
        self.robot_ee_constraints = np.array(
            [
                [0.4, 1.2],
                [-0.7, 0.7],
                [0.25, 1.5],
            ]
        )

    def reset(self, *args, **kwargs):
        super().reset()
        cur_ee = self._sim.ik_helper.calc_fk(
            np.array(self._sim.robot.arm_joint_pos)
        )

        self.ee_target = cur_ee

    @property
    def action_space(self):
        return spaces.Box(shape=(3,), low=-1, high=1, dtype=np.float32)

    def apply_ee_constraints(self):
        self.ee_target = np.clip(
            self.ee_target,
            self.robot_ee_constraints[:, 0],
            self.robot_ee_constraints[:, 1],
        )

    def set_desired_ee_pos(self, ee_pos: np.ndarray) -> np.ndarray:
        self.ee_target += np.array(ee_pos)

        self.apply_ee_constraints()

        ik = self._sim.ik_helper

        joint_pos = np.array(self._sim.robot.arm_joint_pos)
        joint_vel = np.zeros(joint_pos.shape)

        ik.set_arm_state(joint_pos, joint_vel)

        des_joint_pos = ik.calc_ik(self.ee_target)
        des_joint_pos = list(des_joint_pos)
        self._sim.robot.arm_motor_pos = des_joint_pos

        return des_joint_pos

    def step(self, ee_pos, should_step=True, **kwargs):
        ee_pos = np.clip(ee_pos, -1, 1)
        ee_pos *= self._config.EE_CTRL_LIM
        self.set_desired_ee_pos(ee_pos)

        if self._config.get("RENDER_EE_TARGET", False):
            global_pos = self._sim.robot.base_transformation.transform_point(
                self.ee_target
            )
            self._sim.viz_ids["ee_target"] = self._sim.visualize_position(
                global_pos, self._sim.viz_ids["ee_target"]
            )

        if should_step:
            return self._sim.step(HabitatSimActions.ARM_EE)
        else:
            return None<|MERGE_RESOLUTION|>--- conflicted
+++ resolved
@@ -214,15 +214,11 @@
 
 @registry.register_task_action
 class BaseVelAction(SimulatorTaskAction):
-<<<<<<< HEAD
-    """ """
-=======
     """
     The robot base motion is constrained to the NavMesh and controlled with velocity commands integrated with the VelocityControl interface.
 
     Optionally cull states with active collisions if config parameter `ALLOW_DYN_SLIDE` is True
     """
->>>>>>> d1df35e6
 
     def __init__(self, *args, config, sim: RearrangeSim, **kwargs):
         super().__init__(*args, config=config, sim=sim, **kwargs)
